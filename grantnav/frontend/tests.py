import pytest
import requests
import urllib.parse
from dataload.import_to_elasticsearch import import_to_elasticsearch, get_area_mappings
import json
import time

prefix = 'https://raw.githubusercontent.com/OpenDataServices/grantnav-sampledata/5259c973c4f89f054a18be8f1143202d250bc148/'


@pytest.fixture(scope="module")
def dataload():
    get_area_mappings()
    import_to_elasticsearch([prefix + 'a002400000KeYdsAAF.json'], clean=True)
    #elastic search needs some time to commit its data
    time.sleep(2)


@pytest.fixture(scope="function")
def provenance_dataload(dataload, settings, tmpdir):
    local_data_json = tmpdir.join('data.json')
    local_data_json.write(requests.get(prefix + 'data.json').content)
    settings.PROVENANCE_JSON = local_data_json.strpath


@pytest.mark.parametrize(('expected_text'), [
    ('GrantNav'),
    ('Search'),
    ('grantmaking'),
    ('Try these examples'),
    ('Only Locations'),
    ('Bristol'),
    ('Only Recipients'),
    ('children'),
    ('"arts centre"'),
    ('"360G-wolfson-19750"')
    ])
def test_home(provenance_dataload, client, expected_text):
    response = client.get('/')
    assert expected_text in str(response.content)
    assert "grant-making" not in str(response.content)


def test_search(provenance_dataload, client):
    initial_response = client.get('/search?text_query=gardens')
    assert initial_response.status_code == 302
    response = client.get(initial_response.url)
    assert "Total grants" in str(response.content)
    assert "The British Museum" in str(response.content)

    assert response.context['text_query'] == 'gardens'
    assert response.context['results']['hits']['total'] == 8

    # click facet
    wolfson_facet = response.context['results']['aggregations']['fundingOrganization']['buckets'][0]
    assert wolfson_facet['doc_count'] == 8
    assert wolfson_facet['key'] == '["Wolfson Foundation", "GB-CHC-1156077"]'
    json_query = json.loads(urllib.parse.parse_qs(initial_response.url.split('?')[-1])['json_query'][0])

    json_query['query']['bool']['filter'][0]['bool']['should'] = [{'term': {'fundingOrganization.id_and_name': '["Wolfson Foundation", "GB-CHC-1156077"]'}}]
    assert json.loads(urllib.parse.parse_qs(wolfson_facet['url'].split('?')[-1])['json_query'][0]) == json_query

    # click agian
    response = client.get(wolfson_facet['url'])
    wolfson_facet = response.context['results']['aggregations']['fundingOrganization']['buckets'][0]
    assert wolfson_facet['doc_count'] == 8
    assert wolfson_facet['key'] == '["Wolfson Foundation", "GB-CHC-1156077"]'
    json_query['query']['bool']['filter'][0]['bool']['should'] = []
    assert json.loads(urllib.parse.parse_qs(wolfson_facet['url'].split('?')[-1])['json_query'][0]) == json_query


def test_stats(provenance_dataload, client):
    response = client.get('/stats')
    assert "379" in str(response.content)


<<<<<<< HEAD
def test_advanced_search(dataload, client):
    response = client.get('/advanced_search')
    assert 'Advanced Search' in str(response.content)
=======
def test_advanced_search(provenance_dataload, client):
    response = client.get('/help')
    assert 'Advanced Search' in str(response.content)


def test_json_download(provenance_dataload, client):
    initial_response = client.get('/search.json?text_query=gardens')
    assert initial_response.status_code == 302
    response = client.get(initial_response.url)
    json_string = b''.join(response.streaming_content).decode('utf-8')
    json.loads(json_string)
>>>>>>> 276bed36
<|MERGE_RESOLUTION|>--- conflicted
+++ resolved
@@ -74,13 +74,8 @@
     assert "379" in str(response.content)
 
 
-<<<<<<< HEAD
-def test_advanced_search(dataload, client):
+def test_advanced_search(provenance_dataload, client):
     response = client.get('/advanced_search')
-    assert 'Advanced Search' in str(response.content)
-=======
-def test_advanced_search(provenance_dataload, client):
-    response = client.get('/help')
     assert 'Advanced Search' in str(response.content)
 
 
@@ -89,5 +84,4 @@
     assert initial_response.status_code == 302
     response = client.get(initial_response.url)
     json_string = b''.join(response.streaming_content).decode('utf-8')
-    json.loads(json_string)
->>>>>>> 276bed36
+    json.loads(json_string)