{% extends 'base.html' %}
{% load i18n %}
{% block main_content %}

<div>
  <h1>{% trans "Help with Using GrantNav" %}</h1>

  <ul>
    <li><a href="#search_box">{% trans "How does the GrantNav search box work?" %}</a></li>
    <li><a href="#filters">{% trans "How do the GrantNav filters work?" %}</a></li>
    <li><a href="#additional_data">{% trans "Additional data and GrantNav" %}</a></li>
    <ul>
      <li><a href="#location_data">{% trans "GrantNav and location data" %}</a></li>
      <li><a href="#charity_names">{% trans "GrantNav and charity names" %}</a></li>
    </ul>
    <li><a href="#export_files">{% trans "What is covered in the GrantNav export files?" %}</a></li>
    <ul>
      <li><a href="#export_search">{% trans "Exporting from a search" %}</a></li>
      <li><a href="#export_funders_recipients">{% trans "Exporting from the funders and recipient pages" %}</a></li>
    </ul>
    <li><a href="#advanced_search">{% trans "Advanced search" %}</a></li>
    <ul>
      <li><a href="#words_phrases">{% trans "Words and phrases" %}</a></li>
      <li><a href="#fields">{% trans "Fields" %}</a></li>
      <li><a href="#ranges">{% trans "Ranges" %}</a></li>
      <li><a href="#wildcards">{% trans "Wildcards" %}</a></li>
      <li><a href="#fuzziness">{% trans "Fuzziness" %}</a></li>
    </ul>
  </ul>

  <h2 id="search_box">{% trans "How does the GrantNav search box work?" %}</h2>
  <p>{% blocktrans %}GrantNav provides a freetext search box which allows you to explore the data. There are three search patterns to choose from and these work in the following ways:{% endblocktrans %}</p>

  <div class="row bottom-space">
    <div class="col-xs-12">
      <table class="table table-condensed table-bordered table-striped dt-responsive" width="100%">
        <thead>
          <tr>
            <th>{% trans "Search" %}</th>
            <th>{% trans "Coverage" %}</th>
          </tr>
        </thead>
        <tbody>
          <tr>
            <td>{% trans "Search All" %}</td>
            <td>{% trans "Searches across all fields - covering text and numbers." %}</td>
          </tr>
          <tr>
            <td>{% trans "Only Locations" %}</td>
            <td>
              <p>{% trans "Searches the ward, district and region location of the recipient organisation, of any grant record which features this geographical information." %}</p>
              <p>{% blocktrans %}See also: <a href="#location_data">GrantNav and location data</a>{% endblocktrans %}</p>
            </td>
          </tr>
          <tr>
            <td>{% trans "Only Recipients" %}</td>
            <td>{% trans "Searches the name of the recipient organisation only." %}</td>
          </tr>
        </tbody>
      </table>
    </div>
  </div>

  <p>{% blocktrans %}See <a href="#advanced_search">Advanced search</a> for additional ways to search the data held in GrantNav.{% endblocktrans %}</p>

  <h2 id="filters">{% trans "How do the GrantNav filters work?" %}</h2>

  <p>{% blocktrans %}GrantNav has filters which appear on the left hand side of the search results. These work in relation to certain fields in the 360Giving Standard in the following ways:{% endblocktrans %}</p>

  <div class="row bottom-space">
    <div class="col-xs-12">
      <table class="table table-condensed table-bordered table-striped dt-responsive" width="100%">
        <thead>
          <tr>
            <th>{% trans "GrantNav filter" %}</th>
            <th>{% trans "360Giving Standard field" %}</th>
            <th>{% trans "Notes" %}</th>
          </tr>
        </thead>
        <tbody>
          <tr>
            <td>{% trans "Amount Awarded" %}</td>
            <td>{% trans "Amount Awarded" %}</td>
            <td>{% trans "Values are banded into the relevant categories." %}</td>
          </tr>
          <tr>
            <td>{% trans "Award Year" %}</td>
            <td>{% trans "The year (YYYY) component of date from Award Date field" %}</td>
            <td>{% trans "This is calendar year, not fiscal/financial year" %}</td>
          </tr>
          <tr>
            <td>{% trans "Recipient Region" %}</td>
            <td>{% trans "This filter is derived from 360Giving data by GrantNav" %}</td>
            <td>{% blocktrans %}See also: <a href="#location_data">GrantNav and location data</a>{% endblocktrans %}</a></td>
          </tr>
          <tr>
            <td>{% trans "Recipient District" %}</td>
            <td>{% trans "This filter is derived from 360Giving data by GrantNav" %}</td>
            <td>{% blocktrans %}See also: <a href="#location_data">GrantNav and location data</a>{% endblocktrans %}</a></td>
          </tr>
          <tr>
            <td>{% trans "Funding Organisations" %}</td>
            <td>{% trans "Funding Org:Name" %}</td>
            <td>{% trans "Values are taken from the data and will change if the funder name changes." %}</td>
          </tr>
          <tr>
            <td>{% trans "Recipient Organisations" %}</td>
            <td>{% trans "Recipient Org:Name" %}</td>
            <td>{% blocktrans %}See also: <a href="#charity_names">GrantNav and charity names</a>{% endblocktrans %}</a></td>
          </tr>
        </tbody>
      </table>
    </div>
  </div>

  <h2 id="additional_data">{% trans "Additional data and GrantNav" %}</h2>
  <p>{% blocktrans %}GrantNav uses <a href="/datasets/">grants data</a> that is being published to the <a href="http://standard.threesixtygiving.org/en/latest/">360Giving Standard</a>. It is updated on a monthly basis. When the data is imported, we undertake
    two processes that mean we can provide additional data.{% endblocktrans %}</p>

  <h3 id="location_data">{% trans "GrantNav and location data" %}</h3>
  <p>{% blocktrans %}When we import this data, we look at the Location information associated with the Recipient Organisation. This data can vary across publishers.{% endblocktrans %}</p>

  <h4>{% trans "When a Recipient Org:Postal Code is provided" %}</h4>
  <p>{% blocktrans %}We use the postcode to add Ward, District and Region <a href="/datasets/">codes</a> to the data. This is used in the relevant filters in GrantNav, and also Ward, District and Region names are included in the download files.{% endblocktrans %}</p>

  <h4>{% trans "When a Recipient Org:Postal Code is missing" %}</h4>
  <p>{% blocktrans %}If other types of administrative geography are included in the data (such as District or Ward codes) then we attempt to match it to relevant areas. Again, these are used in the filters and the names and codes are included in the download files.{% endblocktrans %}</p>

  <h3 id="charity_names">{% trans "GrantNav and charity names" %}</h3>
  <p>{% blocktrans %}It’s useful for people to see multiple grants associated with a single organisation together in GrantNav. To do this, we rely on publishers including the relevant company, charity or other registration number in the Recipient Org:Identifier
    field.{% endblocktrans %}</p>

  <p>{% blocktrans %}When we import data into GrantNav, we aim to match these identifiers, in order to provide pages that bring together grants from different publishers, even if they spell the recipient names differently.{% endblocktrans %}</p>

  <p>{% blocktrans %}When we undertook research to do this, we found that quite often registered charities were given different names by various publishers. Even if the Recipient Org:Identifier reference were the exact same, the name given was often different,
    e.g. “Salford Lads Club” vs “Salford Lads & Girls Club”.{% endblocktrans %}</p>

  <p>{% blocktrans %}In order to help users, we therefore utilise the data available from the Charity Commission for England and Wales. We look for the official name on this register. With this, we populate the Recipient Org:Name field, which in turn is
    used in the relevant filter on GrantNav. However, we also maintain the original name from the publisher, and use that in the grant page and freetext search.{% endblocktrans %}</p>

  <h2 id="export_files">{% trans "What is covered in the GrantNav export files?" %}</h2>
  <p>{% blocktrans %}Data can be exported from GrantNav searches, and from views of funders and recipients, in either CSV or JSON formats. You can also <a href="/developers/">download the whole data set</a> used in GrantNav.{% endblocktrans %}</p>

  <h3 id="export_search">{% trans "Exporting from a search" %}</h3>
  <p>{% blocktrans %}When you export data from a GrantNav search the data provided uses the same field names as the <a href="http://standard.threesixtygiving.org/en/latest/">360Giving Standard</a>. This is provided in a single file - in the case of the CSV
    file there will be multiple columns for fields that may have more than one value for some grants, such as geographic terms. Please note that not all fields in the 360Giving Standard are included in the GrantNav export files.{% endblocktrans %}
  </p>

  <p>{% blocktrans %}The following fields are not in the 360Giving Standard and are added to the export data by GrantNav:{% endblocktrans %}</p>

  <div class="row bottom-space">
    <div class="col-xs-12">
      <table class="table table-condensed table-bordered table-striped dt-responsive" width="100%">
        <tr>
          <th>{% trans "Field" %}</th>
          <th>{% trans "Description" %}</th>
        </tr>
        <tr>
          <td>{% trans "Data Source" %}</td>
          <td>{% trans "This is the URL (web link) for the data file containing this grant record." %}</td>
        </tr>
        <tr>
          <td>{% trans "Publisher:Name" %}</td>
          <td>{% trans "This is the name of the organisation publishing the data file. This data is held centrally by 360Giving." %}</td>
        </tr>
        <tr>
          <td>{% trans "Recipient Region" %}</td>
          <td>{% blocktrans %}This is the name of the geographic area, added by GrantNav (see <a href="#location_data">GrantNav and location data</a> for explanation).{% endblocktrans %}</td>
        </tr>
        <tr>
          <td>{% trans "Recipient District" %}</td>
          <td>{% blocktrans %}This is the name of the geographic area, added by GrantNav (see <a href="#location_data">GrantNav and location data</a> for explanation).{% endblocktrans %}</td>
        </tr>
        <tr>
          <td>{% trans "Recipient Ward" %}</td>
          <td>{% blocktrans %}This is the name of the geographic area, added by GrantNav (see <a href="#location_data">GrantNav and location data</a> for explanation).{% endblocktrans %}</td>
        </tr>
        <tr>
          <td>{% trans "Retrieved for use in GrantNav" %}</td>
          <td>{% trans "This is the date and time the data was accessed for use in GrantNav" %}</td>
        </tr>
        <tr>
          <td>{% trans "License (see note below)" %}</td>
          <td>{% trans "The URL (web link) to the specific licence under which the data file containing this grant record was published." %}</td>
        </tr>
      </table>
    </div>
  </div>

  <h3 id="export_funders_recipients">{% trans "Exporting from the funders and recipients pages" %}</h3>
  <p>{% blocktrans %}Data downloaded from the <a href="/funders/">funders</a> and <a href="/recipients/">recipients</a> pages are different from the search results and grants view downloads as they contain only the details seen on screen, plus an extra column
    with the funder or recipient identifiers.{% endblocktrans %}</p>

  <div class="row bottom-space">
    <div class="col-xs-12">
      <table class="table table-condensed table-bordered table-striped dt-responsive" width="100%">
        <tr>
          <th>{% trans "Field" %}</th>
          <th>{% trans "Description" %}</th>
        </tr>
        <tr>
          <td>{% trans "Funder / Recipient" %}</td>
          <td>{% trans "Funder or recipient name" %}</td>
        </tr>
        <tr>
          <td>{% trans "Funder Id / Recipient Id" %}</td>
          <td>{% trans "Identifier code of the funder or recipient" %}</td>
        </tr>
        <tr>
          <td>{% trans "Grants" %}</td>
          <td>{% trans "Number of grants made by/to the funder or recipient" %}</td>
        </tr>
        <tr>
          <td>{% trans "Total" %}</td>
          <td>{% trans "Total value of all grants made by/to the funder or recipient" %}</td>
        </tr>
        <tr>
          <td>{% trans "Average" %}</td>
          <td>{% trans "Average value of a grant made by/to the funder or recipient" %}</td>
        </tr>
        <tr>
          <td>{% trans "Largest" %}</td>
          <td>{% trans "Value of the largest grant made by/to the funder or recipient" %}</td>
        </tr>
        <tr>
          <td>{% trans "Smallest" %}</td>
          <td>{% trans "Value of the smallest grant made by/to the funder or recipient" %}</td>
        </tr>
      </table>
    </div>
  </div>

  <h2 id="advanced_search">{% trans "Advanced search" %}</h2>

  <p>{% blocktrans %}In addition to the freetext search, there are many ways you can search the data on this site and target your search with more specific controls.{% endblocktrans %}</p>

  <h3 id="words_phrases">{% trans "Words and phrases" %}</h3>
  <ul>
<<<<<<< HEAD
    <li>{% blocktrans %} A single word: e.g. <a href="/search?text_query=people"><code>people</code></a> {% endblocktrans %}
    </li>
    <li>{% blocktrans %} Multiple words: e.g. <a href="/search?text_query=young+people+gardens"><code>young people gardens</code></a> (each word does not necessarily have to be present) {% endblocktrans %}</li>
    <li>{% blocktrans %} Require each word to be found: e.g. <a href="/search?text_query=young+AND+people"><code>young AND people</code></a> {% endblocktrans %}</li>
    <li>{% blocktrans %} An exact phrase by enclosing it in quotes: e.g. <a href="/search?text_query=%22young+people%22"><code>"young people"</code></a> {% endblocktrans %}</li>
=======
    <li>{% trans "A single word: e.g. <code>people</code>" %}</li>
    <li>{% trans "Multiple words: e.g. <code>young people gardens</code> (each word does not necessarily have to be present)" %}</li>
    <li>{% trans "Require each word to be found: e.g. <code>young AND people</code>" %}</li>
    <li>{% trans 'An exact phrase by enclosing it in quotes: e.g. <code>"young people"</code>' %}</li>
    <li>{% trans 'Exclude results that contain a word: e.g. <code>youth NOT clubs</code>' %}</li>
>>>>>>> caa0c09e
  </ul>

  <p>{% blocktrans %}Using the above you can effectively filter the records to a single publisher or an exact grant. Try:{% endblocktrans %}</p>
  <ul>
    <li><a href="/search?text_query=%22The+Dulverton+Trust%22"><code>"The Dulverton Trust"</code></a></li>
    <li><a href="/search?text_query=%22360G-wolfson-19750%22"><code>"360G-wolfson-19750"</code></a></li>
  </ul>

  <h3 id="fields">{% trans "Fields" %}</h3>
  <ul>
    <li>{% blocktrans %}Search words and phrases limited to a specific field, for example:{% endblocktrans %}
      <ul>
        <li>{% blocktrans %}<a href="/search?text_query=title:gardens"><code>title:gardens</code></a> will search the "title" field for the word "gardens"{% endblocktrans %}</li>
        <li>{% blocktrans %}<a href="/search?text_query=recipientOrganization.postalCode:NW1"><code>recipientOrganization.postalCode:NW1</code></a> will search the for recipients within the "NW1" postcode district (where the field is populated){% endblocktrans %}</li>
        <li>{% blocktrans %}<a href="/search?text_query=fundingOrganization.name:%22London Councils%22"><code>fundingOrganization.name:"London Councils"</code></a> will search the "Funding Organisation:Name" field for "London Councils"{% endblocktrans %}</li>
      </ul>
    </li>
    <!-- these search functions not working as expected --> <!--
    <li>{% blocktrans %}Search for a field with no value (or is missing): e.g. <code>missing:amountAppliedFor</code> will search for grants where the "Amount Applied For" field has no value (or is missing altogether){% endblocktrans %}</li>
    <li>{% blocktrans %}Search for a field that has any non-null value: e.g. <code>exists:grantProgramme.title</code>{% endblocktrans %} will search for grants where there is a value in the "Grant Programme:Title" field</li>
   -->
  </ul>

  <p>{% blocktrans %}The field names used must match the machine-readable field names in the data. You can find a list of field names in use on the <a href="/stats">stats page</a>{% endblocktrans %}.</p>

  <h3 id="ranges">{% trans "Ranges" %}</h3>
  <h4>{% trans "Dates" %}</h4>

  <p>{% blocktrans %}Search for grants in a given date range:{% endblocktrans %}</p>

  <ul>
    <li>{% blocktrans %}Planned start date in 2012: e.g. <a href="/search?text_query=plannedDates.startDate:[2012-01-01 TO 2012-12-31]"><code>plannedDates.startDate:[2012-01-01 TO 2012-12-31]</code></a>{% endblocktrans %}</li>
    <li>
      {% blocktrans %} Planned start date in 2012 <strong>and</strong> planned end date in 2014: e.g.
      <a href="/search?text_query=plannedDates.startDate:[2012-01-01 TO 2012-12-31] AND plannedDates.endDate:[2014-01-01 TO 2014-12-31]">
        <code>plannedDates.startDate:[2012-01-01 TO 2012-12-31] AND plannedDates.endDate:[2014-01-01 TO 2014-12-31]</code>
      </a>{% endblocktrans %}
    </li>
  </ul>

  <h4>{% trans "Amounts" %}</h4>
  <p>{% blocktrans %}In addition to using the <a href="#filters">filters</a> on results, you can also search for grants by amount (awarded, applied for etc.) within a specific range:{% endblocktrans %}</p>
  <ul>
    <li>{% blocktrans %}Amount Awarded between £0 and £150: e.g. <a href="/search?text_query=amountAwarded:[0 TO 150]"><code>amountAwarded:[0 TO 150]</code></a>{% endblocktrans %}</li>
    <li>{% blocktrans %}Amount Applied For between £800 and £1000: e.g. <a href="/search?text_query=amountAppliedFor:[800 TO 1000]"><code>amountAppliedFor:[800 TO 1000]</code></a>{% endblocktrans %}</li>
  </ul>

  <p>{% blocktrans %}You can also search ranges with one side unbounded:{% endblocktrans %}</p>

  <ul>
    <li>{% blocktrans %}<a href="/search?text_query=amountAwarded:>1000"><code>amountAwarded:>1000</code></a> (more than 1000){% endblocktrans %}</li>
    <li>{% blocktrans %}<a href="/search?text_query=amountAwarded:>=1000"><code>amountAwarded:>=1000</code></a> (more than or equal to 1000){% endblocktrans %}</li>
    <li>{% blocktrans %}<a href="/search?text_query=amountAppliedFor:<1000"><code>amountAppliedFor:<1000</code></a> (less than 1000){% endblocktrans %}</li>
    <li>{% blocktrans %}<a href="/search?text_query=amountAppliedFor:<=1000"><code>amountAppliedFor:<=1000</code></a> (less than or equal to 1000){% endblocktrans %}</li>
  </ul>

  <p>{% blocktrans %}You can also use the * wildcard (see below) when asking for a range: e.g. <a href="/search?text_query=amountAwarded:[500 TO *]"><code>amountAwarded:[500 TO *]</code></a>{% endblocktrans %}</p>

  <h3 id="wildcards">{% trans "Wildcards" %}</h3>
  <p>{% blocktrans %}Wildcard searches can be run on individual terms, using ? to replace a single character, and * to replace zero or more characters: e.g.
    <a href="/search?text_query=b?g"><code>b?g</code></a>, <a href="/search?text_query=you*"><code>you*</code></a>{% endblocktrans %}
  </p>

  <h3 id="fuzziness">{% trans "Fuzziness" %}</h3>
  <p>{% blocktrans %}You can search for terms that are similar to, but not exactly like our search terms, using the “fuzzy” operator: e.g.
    <a href="/search?text_query=youht~"><code>youht~</code></a>, <a href="/search?text_query=yung~"><code>yung~</code></a>, <a href="/search?text_query=pple~"><code>pple~</code></a>{% endblocktrans %}
  </p>

  <!--<p>{% blocktrans %}For more examples and functionality see:
  https://www.elastic.co/guide/en/elasticsearch/reference/current/query-dsl-query-string-query.html#query-string-syntax{% endblocktrans %}</p>-->

  {% endblock %}<|MERGE_RESOLUTION|>--- conflicted
+++ resolved
@@ -236,19 +236,11 @@
 
   <h3 id="words_phrases">{% trans "Words and phrases" %}</h3>
   <ul>
-<<<<<<< HEAD
-    <li>{% blocktrans %} A single word: e.g. <a href="/search?text_query=people"><code>people</code></a> {% endblocktrans %}
-    </li>
+    <li>{% blocktrans %} A single word: e.g. <a href="/search?text_query=people"><code>people</code></a> {% endblocktrans %}</li>
     <li>{% blocktrans %} Multiple words: e.g. <a href="/search?text_query=young+people+gardens"><code>young people gardens</code></a> (each word does not necessarily have to be present) {% endblocktrans %}</li>
     <li>{% blocktrans %} Require each word to be found: e.g. <a href="/search?text_query=young+AND+people"><code>young AND people</code></a> {% endblocktrans %}</li>
     <li>{% blocktrans %} An exact phrase by enclosing it in quotes: e.g. <a href="/search?text_query=%22young+people%22"><code>"young people"</code></a> {% endblocktrans %}</li>
-=======
-    <li>{% trans "A single word: e.g. <code>people</code>" %}</li>
-    <li>{% trans "Multiple words: e.g. <code>young people gardens</code> (each word does not necessarily have to be present)" %}</li>
-    <li>{% trans "Require each word to be found: e.g. <code>young AND people</code>" %}</li>
-    <li>{% trans 'An exact phrase by enclosing it in quotes: e.g. <code>"young people"</code>' %}</li>
     <li>{% trans 'Exclude results that contain a word: e.g. <code>youth NOT clubs</code>' %}</li>
->>>>>>> caa0c09e
   </ul>
 
   <p>{% blocktrans %}Using the above you can effectively filter the records to a single publisher or an exact grant. Try:{% endblocktrans %}</p>
